--- conflicted
+++ resolved
@@ -51,9 +51,11 @@
         unset($_SESSION[$this->_loginkey],$_SESSION[CMS_USER_KEY]);
     }
 
+    /**
+     * get current or newly-generated salt
+     */
     protected function _get_salt()
     {
-        // if we do not have a presaved salt.. we generate one
         $salt = \cms_siteprefs::get(__CLASS__);
         if( !$salt ) {
             $salt = sha1( rand().__FILE__.rand().time() );
@@ -62,10 +64,12 @@
         return $salt;
     }
 
+    /**
+     * validate the user
+     */
     protected function _check_passhash($uid,$checksum)
     {
         // we already validated that payload was not corrupt
-        // now we validate that the user is valid.
         $userops = \UserOperations::get_instance();
         $oneuser = $userops->LoadUserByID((int) $uid);
         if( !$oneuser ) return FALSE;
@@ -73,21 +77,24 @@
         $checksum = (string) $checksum;
         if( !$checksum ) return FALSE;
 
-        if( !password_verify( $oneuser->id.$oneuser->password.__FILE__, $checksum ) ) return FALSE;
-        return TRUE;
-    }
-
+        return password_verify( $oneuser->id.$oneuser->password.__FILE__, $checksum );
+    }
+
+    /**
+     * save session/cookie data
+     */
     public function save_authentication(\User $user,\User $effective_user = null)
     {
-        // saves session/cookie data
         if( $user->id < 1 || empty($user->password) ) throw new \LogicException('User information invalid for '.__METHOD__);
 
-        $private_data = array();
-        $private_data['uid'] = $user->id;
-        $private_data['username'] = $user->username;
-        $private_data['eff_uid'] = null;
-        $private_data['eff_username'] = null;
-        $private_data['hash'] = password_hash( $user->id.$user->password.__FILE__, PASSWORD_BCRYPT );
+        $private_data = [
+        'uid' => $user->id,
+        'username' => $user->username,
+        'eff_uid' => null,
+        'eff_username' => null,
+        ];
+        //CHECKME does this need to be crypto-secure (& slow) ?
+        $private_data['hash'] = password_hash( $user->id.$user->password.__FILE__, PASSWORD_DEFAULT );
         if( $effective_user && $effective_user->id > 0 && $effective_user->id != $user->id ) {
             $private_data['eff_uid'] = $effective_user->id;
             $private_data['eff_username'] = $effective_user->username;
@@ -125,15 +132,8 @@
         $parts = explode('::',$private_data,2);
         if( count($parts) != 2 ) return;
 
-<<<<<<< HEAD
-        $tmp = [ md5(__FILE__),\cms_utils::get_real_ip(),$_SERVER['HTTP_USER_AGENT'].CMS_VERSION ];
-        $salt = sha1(serialize($tmp));
-        if( sha1( $parts[1].$salt ) != $parts[0] ) return;
-        $private_data = unserialize( base64_decode( $parts[1]), ['allowed_classes'=>false] );
-=======
         if( $parts[0] != sha1( $this->_get_salt() . $parts[1] ) ) return; // payload corrupted.
         $private_data = json_decode( base64_decode( $parts[1]), TRUE );
->>>>>>> e98bc442
 
         if( !is_array($private_data) ) return;
         if( empty($private_data['uid']) ) return;
