--- conflicted
+++ resolved
@@ -18,12 +18,11 @@
 
 class News extends CMSModule
 {
-<<<<<<< HEAD
     public function GetName() { return 'News'; }
     public function GetFriendlyName() { return $this->Lang('news'); }
     public function IsPluginModule() { return true; }
     public function HasAdmin() { return true; }
-    public function GetVersion() { return '2.51.4'; }
+    public function GetVersion() { return '2.51.5'; }
     public function MinimumCMSVersion() { return '2.1.6'; }
     public function GetAdminDescription() { return $this->Lang('description'); }
     public function GetAdminSection() { return 'content'; }
@@ -39,28 +38,6 @@
     public function GetEventHelp( $eventname ) { return $this->lang('eventhelp-' . $eventname); }
 
     public function InitializeFrontend()
-=======
-    function GetName() { return 'News'; }
-    function GetFriendlyName() { return $this->Lang('news'); }
-    function IsPluginModule() { return true; }
-    function HasAdmin() { return true; }
-    function GetVersion() { return '2.51.5'; }
-    function MinimumCMSVersion() { return '2.1.6'; }
-    function GetAdminDescription() { return $this->Lang('description'); }
-    function GetAdminSection() { return 'content'; }
-    function AllowSmartyCaching() { return TRUE; }
-    function LazyLoadFrontend() { return TRUE; }
-    function LazyLoadAdmin() { return TRUE; }
-    function InstallPostMessage() { return $this->Lang('postinstall');  }
-    function GetHelp() { return $this->Lang('help'); }
-    function GetAuthor() { return 'Ted Kulp'; }
-    function GetAuthorEmail() { return 'wishy@cmsmadesimple.org'; }
-    function GetChangeLog() { return file_get_contents(dirname(__FILE__).'/changelog.inc'); }
-    function GetEventDescription( $eventname ) { return $this->lang('eventdesc-' . $eventname); }
-    function GetEventHelp( $eventname ) { return $this->lang('eventhelp-' . $eventname); }
-
-    function InitializeFrontend()
->>>>>>> e98bc442
     {
 //2.3 does nothing        $this->RestrictUnknownParams();
 
@@ -83,6 +60,8 @@
         $this->SetParameterType('pagenumber',CLEAN_INT);
         $this->SetParameterType('articleid',CLEAN_INT);
         $this->SetParameterType('origid',CLEAN_INT);
+        $this->SetParameterType('assign',CLEAN_STRING);
+        $this->SetParameterType('inline',CLEAN_STRING);
         $this->SetParameterType('preview',CLEAN_STRING);
         $this->SetParameterType('idlist',CLEAN_STRING);
 
