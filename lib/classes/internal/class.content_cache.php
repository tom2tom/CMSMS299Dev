<?php
#BEGIN_LICENSE
#-------------------------------------------------------------------------
# Module: cms_content_tree (c) 2010 by Robert Campbell
#         (calguy1000@cmsmadesimple.org)
#  A caching tree for CMSMS content objects.
#
#-------------------------------------------------------------------------
# CMS - CMS Made Simple is (c) 2005 by Ted Kulp (wishy@cmsmadesimple.org)
# This file is a component of CMS Made Simple <http://www.cmsmadesimple.org>
#
#-------------------------------------------------------------------------
#
# This program is free software; you can redistribute it and/or modify
# it under the terms of the GNU General Public License as published by
# the Free Software Foundation; either version 2 of the License, or
# (at your option) any later version.
#
# This program is distributed in the hope that it will be useful,
# but WITHOUT ANY WARRANTY; without even the implied warranty of
# MERCHANTABILITY or FITNESS FOR A PARTICULAR PURPOSE.  See the
# GNU General Public License for more details.
# You should have received a copy of the GNU General Public License
# along with this program. If not, see <https://www.gnu.org/licenses/>.
#
#-------------------------------------------------------------------------
#END_LICENSE
namespace CMSMS\internal;

/**
 * This file contains a static singleton class to manage caching content objects
 *
 * @ignore
 * @internal
 * @package CMS
 */

/**
 * A static class to manage caching content objects.
 *
 * @package CMS
 * @since 1.9
 * @internal
 * @ignore
 */
final class content_cache
{
	/**
	 * @ignore
	 */
	private static $_instance = null;

	/**
	 * @ignore
	 */
	private static $_alias_map;

	/**
	 * @ignore
	 */
	private static $_id_map;

	/**
	 * @ignore
	 */
	private static $_content_cache;

	/**
	 * @ignore
	 */
	private $_preload_cache;

	/**
	 * @ignore
	 */
	private $_key;

	/**
	 * @ignore
	 */
	private function __construct()
	{
		if( !\CmsApp::get_instance()->is_frontend_request() ) return;
<<<<<<< HEAD
        debug_buffer('content_cache: begin load needed content objects');
=======
>>>>>>> e98bc442
		$content_ids = null;
		$deep = FALSE;
		$this->_key = 'pc'.md5($_SERVER['REQUEST_URI'].serialize($_GET));
		if( ($data = \cms_cache_handler::get_instance()->get($this->_key,__CLASS__)) ) {
			list($lastmtime,$deep,$content_ids) = unserialize($data);
			if( $lastmtime < \ContentOperations::get_instance()->GetLastContentModification() ) {
				$deep = null;
				$content_ids = null;
			}
		}
		if( is_array($content_ids) && count($content_ids) ) {
			$this->_preload_cache = $content_ids;
			$contentops = \ContentOperations::get_instance();
			$tmp = $contentops->LoadChildren(null,$deep,false,$content_ids);
		}
        debug_buffer('content_cache: end loading needed content objects');
	}

	/**
     * @ignore
     */
    private function __clone() {}

	/**
	 * @ignore
	 */
	final public static function &get_instance() : self
	{
		if( !(self::$_instance) ) self::$_instance = new self();
		return self::$_instance;
	}

	/**
	 * @ignore
	 */
	public function __destruct()
	{
		if( !\CmsApp::get_instance()->is_frontend_request() ) return;
		if( !$this->_key ) return;
        if( $this->_preload_cache ) return;

		$list = $this->get_loaded_page_ids();
		if( is_array($list) && count($list) ) {
			$dirty = false;
			if( !is_array($this->_preload_cache) || count($this->_preload_cache) == 0 ) {
				$dirty = true;
			}
			else {
				$t2 = array_diff($list,$this->_preload_cache);
				if( is_array($t2) && count($t2) ) $dirty = true;
			}

			if( $dirty ) {
                $ndeep = array();
				$deep = FALSE;
				foreach( $list as $one ) {
					$obj = self::get_content($one);
					if( !is_object($obj) ) continue;
					$tmp = $obj->Properties();
					if( is_array($tmp) && count($tmp) ) {
						$deep = TRUE;
                        $ndeep[] = $one;
						break;
					}
				}
                $deep = ($deep && count($ndeep) > (count($list) / 4)) ? TRUE : FALSE;
				$tmp = array(time(),$deep,$list);
				\cms_cache_handler::get_instance()->set($this->_key,serialize($tmp),__CLASS__);
			}
		}
	}

	/**
	 * @ignore
	 */
	private static function &get_content_obj($hash)
	{
		$res = null;
		if( self::$_content_cache ) {
			if( isset(self::$_content_cache[$hash]) ) $res = self::$_content_cache[$hash];
		}
		return $res;
	}


  /**
   * Given a unique identifier, return a content object from the cache.
   *
   * If the identifier is an integer, an id search is performed.
   * If the identifier is a string, an alias search is performed.
   *
   * @param mixed Unique identifier
   * @return ContentBase The contentBase object, or null.
   */
  public static function &get_content($identifier)
  {
	  $res = null;
	  $hash = self::content_exists($identifier);
	  if( $hash === FALSE ) {
		  // content doesn't exist...
          return $res;
	  }

	  return self::get_content_obj($hash);
  }


  /**
   * Test if the specified content exists
   *
   * If the identifier is an integer, an id search is performed.
   * If the identifier is a string, an alias search is performed.
   *
   * @param mixed Unique identifier
   * @return bool
   */
  public static function content_exists($identifier)
  {
	  if( !self::$_content_cache ) return FALSE;

	  if( is_numeric($identifier) ) {
		  if( !self::$_id_map ) return FALSE;
		  if( !isset(self::$_id_map[$identifier]) ) return FALSE;
		  return self::$_id_map[$identifier];
	  }
	  else if( is_string($identifier) ) {
		  if( !self::$_alias_map ) return FALSE;
		  if( !isset(self::$_alias_map[$identifier]) ) return FALSE;
		  return self::$_alias_map[$identifier];
	  }
	  return FALSE;
  }


  /**
   * Add data to the cache
   *
   * @access private
   * @internal
   * @since 1.10.1
   * @param int The content Id.
   * @param string  The content alias
   * @param ContentBase The content object.
   * @return bool
   */
  private static function _add_content($id,$alias,\ContentBase& $obj)
  {
    if( !$id) return FALSE;
    if( !self::$_alias_map ) self::$_alias_map = array();
    if( !self::$_id_map ) self::$_id_map = array();
    if( !self::$_content_cache ) self::$_content_cache = array();

    $hash = md5($id.$alias);
    self::$_content_cache[$hash] = $obj;
	if( $alias ) self::$_alias_map[$alias] = $hash;
    self::$_id_map[$id] = $hash;
    return TRUE;
  }

  /**
   * Add the content object to the cache
   *
   * @param int The content Id.
   * @param string  The content alias
   * @param ContentBase The content object.
   * @return bool
   */
  public static function add_content($id,$alias,\ContentBase& $obj)
  {
	  self::_add_content($id,$alias,$obj);
  }


  /**
   * Clear the contents of the entire cache
   */
  public static function clear()
  {
	  self::$_content_cache = null;
	  self::$_alias_map = null;
	  self::$_id_map = null;
  }


  /**
   * Return a list of the page ids that are in the cache
   *
   * @return Array
   */
  public static function get_loaded_page_ids()
  {
	  if( is_array(self::$_id_map) && count(self::$_id_map) )  return array_keys(self::$_id_map);
  }


  /**
   * Retrieve a pageid given an alias.
   *
   * @param string Page alias
   * @return int id, or FALSE if alias cannot be found in cache.
   */
  public static function get_id_from_alias($alias)
  {
	  if( !isset(self::$_alias_map) ) return FALSE;
	  if( !isset(self::$_alias_map[$alias]) ) return FALSE;
	  $hash = self::$_alias_map[$alias];
	  return array_search($hash,self::$_id_map);
  }


  /**
   * Retrieve a page alias given an id.
   *
   * @param int page id.
   * @return string alias, or FALSE if id cannot be found in cache.
   */
  public static function get_alias_from_id($id)
  {
	  if( !isset(self::$_id_map) ) return FALSE;
	  if( !isset(self::$_id_map[$id]) ) return FALSE;
	  $hash = self::$_id_map[$id];
	  return array_search($hash,self::$_alias_map);
  }

  /**
   * Indicates wether we have preloaded cached data
   *
   * @return bool
   */
  public static function have_preloaded()
  {
	  return is_array(self::get_instance()->_preload_cache);
  }

  /**
   * Unload the specified content id (numeric id or alias) if loaded.
   * Note, this should be used with caution, as the next time this page is requested it will be loaded from the database again.n
   *
   * If the identifier is an integer, an id search is performed.
   * If the identifier is a string, an alias search is performed.
   *
   * @author Robert Campbell
   * @since  2.0
   * @param mixed Unique identifier
   * @return void
   */
  public static function unload($identifier)
  {
	  $hash = self::content_exists($identifier);
	  if( $hash ) {
		  $id = array_search($identifier,self::$_id_map);
		  $alias = array_search($identifier,self::$_alias_map);
		  if( $alias !== FALSE && $id != FALSE ) {
			  unset(self::$_id_map[$id]);
			  unset(self::$_alias_map[$alias]);
			  unset(self::$_content_cache[$hash]);
		  }
	  }
  }
}

?><|MERGE_RESOLUTION|>--- conflicted
+++ resolved
@@ -1,15 +1,7 @@
 <?php
-#BEGIN_LICENSE
-#-------------------------------------------------------------------------
-# Module: cms_content_tree (c) 2010 by Robert Campbell
-#         (calguy1000@cmsmadesimple.org)
-#  A caching tree for CMSMS content objects.
-#
-#-------------------------------------------------------------------------
-# CMS - CMS Made Simple is (c) 2005 by Ted Kulp (wishy@cmsmadesimple.org)
+# Class for managing cached content objects
+# Copyright (C) 2014-2018 Robert Campbell <calguy1000@cmsmadesimple.org>
 # This file is a component of CMS Made Simple <http://www.cmsmadesimple.org>
-#
-#-------------------------------------------------------------------------
 #
 # This program is free software; you can redistribute it and/or modify
 # it under the terms of the GNU General Public License as published by
@@ -22,9 +14,7 @@
 # GNU General Public License for more details.
 # You should have received a copy of the GNU General Public License
 # along with this program. If not, see <https://www.gnu.org/licenses/>.
-#
-#-------------------------------------------------------------------------
-#END_LICENSE
+
 namespace CMSMS\internal;
 
 /**
@@ -81,10 +71,6 @@
 	private function __construct()
 	{
 		if( !\CmsApp::get_instance()->is_frontend_request() ) return;
-<<<<<<< HEAD
-        debug_buffer('content_cache: begin load needed content objects');
-=======
->>>>>>> e98bc442
 		$content_ids = null;
 		$deep = FALSE;
 		$this->_key = 'pc'.md5($_SERVER['REQUEST_URI'].serialize($_GET));
@@ -100,7 +86,6 @@
 			$contentops = \ContentOperations::get_instance();
 			$tmp = $contentops->LoadChildren(null,$deep,false,$content_ids);
 		}
-        debug_buffer('content_cache: end loading needed content objects');
 	}
 
 	/**
@@ -344,6 +329,4 @@
 		  }
 	  }
   }
-}
-
-?>+}