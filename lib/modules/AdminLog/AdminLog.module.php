--- conflicted
+++ resolved
@@ -1,29 +1,20 @@
 <?php
-#-------------------------------------------------------------------------
-# Module: AdminLog - A CMSMS addon module to provide functionality for working with
-#   The CMSM Audit Log
-# (c) 2017 by Robert Campbell <calguy1000@cmsmadesimple.org>
-#-------------------------------------------------------------------------
-# CMS - CMS Made Simple is (c) 2006 by Ted Kulp (wishy@cmsmadesimple.org)
-# This projects homepage is: http://www.cmsmadesimple.org
-#-------------------------------------------------------------------------
-# BEGIN_LICENSE
-#-------------------------------------------------------------------------
-# This file is part of AdminLog
-# AdminLog is free software; you can redistribute it and/or modify
+# AdminLog - a CMSMS module providing functionality for working with the
+#   CMSMS audit log
+# Copyright (C) 2017-2018 Robert Campbell <calguy1000@cmsmadesimple.org>
+# This file is a component of CMS Made Simple <http://www.cmsmadesimple.org>
+#
+# This program is free software; you can redistribute it and/or modify
 # it under the terms of the GNU General Public License as published by
 # the Free Software Foundation; either version 2 of the License, or
 # (at your option) any later version.
 #
-# AdminLog is distributed in the hope that it will be useful,
+# This program is distributed in the hope that it will be useful,
 # but WITHOUT ANY WARRANTY; without even the implied warranty of
 # MERCHANTABILITY or FITNESS FOR A PARTICULAR PURPOSE.  See the
 # GNU General Public License for more details.
 # You should have received a copy of the GNU General Public License
 # along with this program. If not, see <https://www.gnu.org/licenses/>.
-#-------------------------------------------------------------------------
-# END_LICENSE
-#-------------------------------------------------------------------------
 
 require_once(__DIR__.'/lib/class.storage.php');
 require_once(__DIR__.'/lib/class.auditor.php');
@@ -70,11 +61,8 @@
     public function IsPluginModule() { return false; }
     public function HasAdmin() { return true; }
     public function GetAdminSection() { return 'siteadmin'; }
-<<<<<<< HEAD
     public function IsAdminOnly() { return true; }
     public function LazyLoadAdmin() { return false; }
-=======
->>>>>>> e98bc442
     public function VisibleToAdminUser() { return $this->CheckPermission('Modify Site Preferences'); }
 
     public function HasCapability($capability, $params = array())
@@ -100,4 +88,4 @@
         $out[] = new \AdminLog\ClearLogCommand( $app );
         return $out;
     }
-} // end of class
+} // class