--- conflicted
+++ resolved
@@ -33,7 +33,20 @@
 use RecursiveDirectoryIterator;
 use RecursiveIteratorIterator;
 */
+
+use CMSMS\BookmarkOperations;
+use CMSMS\ContentOperations;
+use CMSMS\contenttypes\ErrorPage;
+use CMSMS\Database\Connection as Connection2;
+use CMSMS\Database\mysqli\Connection;
+use CMSMS\GroupOperations;
+use CMSMS\HookManager;
 use CMSMS\internal\global_cache;
+use CMSMS\internal\Smarty;
+use CMSMS\ModuleOperations;
+use CMSMS\SimplePluginOperations;
+use CMSMS\UserOperations;
+use CMSMS\UserTagOperations;
 
 /**
  * Singleton class that contains various functions and states
@@ -126,8 +139,6 @@
 	 */
 	private $errors = [];
 
-<<<<<<< HEAD
-=======
     /**
      * Get the simple plugin operations class
      * @ignore
@@ -139,7 +150,6 @@
      */
     private $scriptcombiner;
 
->>>>>>> e98bc442
 	/**
 	 * @ignore
 	 */
@@ -346,9 +356,9 @@
 	 * @final
 	 * @internal
 	 * @ignore
-	 * @param \CMSMS\Database\Connection $conn
-	 */
-	final public function _setDb(\CMSMS\Database\Connection $conn)
+	 * @param Connection2 $conn
+	 */
+	final public function _setDb(Connection2 $conn)
 	{
 		$this->db = $conn;
 	}
@@ -370,7 +380,7 @@
 
 		if( !isset($DONT_LOAD_DB) ) {
 			$config = cms_config::get_instance();
-			$this->db = new \CMSMS\Database\mysqli\Connection($config);
+			$this->db = new Connection($config);
 			//deprecated: make old stuff available
 			require_once cms_join_path(__DIR__, 'Database', 'class.compatibility.php');
 			return $this->db;
@@ -498,9 +508,9 @@
 	* If it does not yet exist, this method will instantiate it.
 	*
 	* @final
-	* @see CMSMS\internal\Smarty
+	* @see Smarty
 	* @link http://www.smarty.net/manual/en/
-	* @return CMSMS\internal\Smarty handle to the Smarty object
+	* @return Smarty handle to the Smarty object
 	*/
 	public function & GetSmarty()
 	{
@@ -510,7 +520,7 @@
 			$out = null;
 			return $out;
 		}
-		return \CMSMS\internal\Smarty::get_instance();
+		return Smarty::get_instance();
 	}
 
 	/**
@@ -525,7 +535,7 @@
 	{
 		/* Check to see if a HierarchyManager has been instantiated yet,
 		  and, if not, go ahead an create the instance. */
-        if( is_null($this->_hrinstance) ) $this->_hrinstance = \CMSMS\internal\global_cache::get('content_tree');
+        if( is_null($this->_hrinstance) ) $this->_hrinstance = global_cache::get('content_tree');
 		return $this->_hrinstance;
 	}
 
@@ -571,7 +581,7 @@
 		global $CMS_LOGIN_PAGE, $CMS_INSTALL_PAGE;
 		if( !defined('TMP_CACHE_LOCATION') ) return;
 			$age_days = max(0,(int)$age_days);
-        	\CMSMS\HookManager::do_hook('clear_cached_files', [ 'older_than' => $age_days ]);
+        	HookManager::do_hook('clear_cached_files', [ 'older_than' => $age_days ]);
 		$the_time = time() - $age_days * 24*60*60;
 
 		$dirs = array(TMP_CACHE_LOCATION,PUBLIC_CACHE_LOCATION,TMP_TEMPLATES_C_LOCATION);
@@ -581,7 +591,7 @@
 			foreach( $dirContents as $one ) {
 				if( $one->isFile() && $one->getMTime() <= $the_time ) @unlink($one->getPathname());
 			}
-					@touch(cms_join_path($start_dir,'index.html'));
+			@touch(cms_join_path($start_dir,'index.html'));
 		}
 	}
 
