Version 2.3 - NO NAME SET
----------------------------------
Core - General
<<<<<<< HEAD
  - REMOVED: MenuManager is no longer distributed with CMSMS core, and is no longer considered a system module.
=======
  - REMOVED: MenuManager is no longer distributed with CMSMS Core.  and it is no longer considered a system module.
>>>>>>> e98bc442
  - Remove secure option from content pages
  - $config['ssl_url'] is deprecated, and now just an alias for root url
  - $config['ssl_uploads_url'] is now just an alias for uploads_url and is deprecated
  - $config['ssl_image_uploads_url'] is now just an alias for image_uploads_url and is deprecated
  - $config['ssl_css_url'] is no longer used.
  - $config->smart_root_url() is no longer used, and outputs deprecated messages to log.
  - $config->smart_uploads_url() is no longer used, and outputs deprecated messages to log.
  - $config->smart_image_uploads_url() is no longer used, and outputs deprecated messages to log.
<<<<<<< HEAD
  - Added new defines in cms_config class CMS_UPLOADS_URL, CMS_SCRIPTS_URL, CMS_ADMIN_PATH, CMS_SCRIPTS_PATH.
  - REMOVED: previous GUI functionality for managing UDT's (which have been replaced by simple_plugins)
=======
  - Added new define in cms_config class CMS_UPLOADS_URL
  - Added new CMS_ADMIN_PATH define from the config class.
  - REMOVED: GUI functionality for managing UDT's (udt's will be replaced by simple_plugins)
>>>>>>> e98bc442
  - UserTagOperations class is now merely a compatibility stub
  - Replace OneEleven admin theme with the Marigold fork that uses fontawesome.
  - FEATURE: Sitedown mode now throws a 503 exception and outputs a 503 error code
  - FEATURE: The 503 error handler (maintenance mode) is now an Error Page.
  - Removed many previously deprecated and seldom used methods from the module API
  - Removed many deprecated and seldom used methods from the core API
<<<<<<< HEAD
  - CHANGE: A new simple_plugin API. Simple plugins (files) are stored in /assets/plugins and must contain the <?php tag.
=======
  - CHANGE: Impement new simple_plugin API. Simple plugins are stored in /assets/plugins and must contain the <?php tag. 
>>>>>>> e98bc442
    (we will try to auto add it on upgrade)
  - CHANGE: Adds the new pr_root_url config entry.  to return the protocol relative root URI. root_url will always include the protocol.
  - CHANGE: Remove long deprecated passthru parameters to effect $_REQUEST because of potential security vulnerabilities.
  - Improved error message if there was an error parsing the template (or a duplicate content block).
  - Fixes content blocks, image blocks, module blocks containing whitespace in the name.
  - Minor fix to {cms_filepicker} plugin.
  - Improve the CmsModuleInfo class such that if the module class file is newer it will be loaded.
  - Now generate the moduleinfo.ini file automatically on install or upgrade of a module.
  - Increase the maxlength attribute for password input boxes in myaccount.
<<<<<<< HEAD
  - CHANGE: Location of system modules is /lib/modules
  - CHANGE: Default location of non-system modules is /assets/modules,
             /modules is now deprecated
=======
  - CHANGE: Move system modules to /lib/modules
  - CHANGE: Now look for third party modules in /assets/modules
>>>>>>> e98bc442
  - Remove un-necessary moduleinterface.php from the root directory.
  - FEATURE: Adds a new hook method to the HookManager class to allow returning the first nonempty value.
  - Changes to changegroupperm localization technique.
  - Adds new AuditManager class that is enabled within include.php allows for swapping out auditing methods
    With no audit manager installed, audit messages will be output to the HTTP error log.
  - FEATURE: Adds new root functions cms_notice, cms_warning, and cms_notice
  - Revise many places where audit() was being called to call the new methods.
  - audit() method now uses the AuditManager class
  - CMSModule::SetError() and CMSModule::SetMessage() now set session variables, and the strings will no longer be on the array
  - FEATURE: Adds new CMSModule::AddAdminHeadText() method to allow module actions to add dynamic text to the head section of admin requests.
  - Renames a bunch of classes into namespaces, and cleans up a bunch of old, commented out code.
  - Replaces old "admin log" functionality with a new core module that has extra functionality.
  - CHANGE: Refactor mact processing.  get rid of un-necessary variables and duplicated code.
  - CHANGE: Autoloader will now try to load modules.  Modules can still only be instantiated once.
  - Improved autoloader now handles namespaced module classes if the module is already loaded.
  - Adds new CmsError400Exception class.
  - Improve exception handling in include.php to handle when showtemplate is false.
  - CHANGE:
    - No longer handle {$actionid}showtemplate=false parameters.
    - No longer send id, returnid, action parameters in the action $params array.
    - Only modules that are not marked as lazy load (the default) will be loaded automatically.
    - The long deprecated $module->smarty property is now removed.
    - For performance reasons, plugin functions should be named smarty_xxxxx instead of smarty_cms_xxx
  - Optimize the cms_route_manager for performance
  - Adds ModuleOperations::is_module_loaded() method
  - FEATURE: Allow loading action controller classes of the with the name Module/Controllers/<action>_action
    The constructor is sent the module, the actionid and returnid parameters
    The invoke method is sent an array of parameters.
  - Adds CMSModule::get_controller() protected method to allow specifying custom controller mechanisms.
  - Gets rid of content.functions.php (last remaining function moved to page.functions.php)
  - Refactor the cms_module_plugin function for performance).
  - Refactor the route-lookup functionality for performance.
  - FEATURE: The database connection class now accepts a single scalar for an argument when only one parameter is required in functions like GetOne()
<<<<<<< HEAD
  - CHANGE:
  - Remove the startup_mact_processing config entry, and replace it with content_processing_mode config entry that supports 3 values
    0 - no content processing.
    1 - do content processing AFTER the template page top
    2 - do content processing BEFORE any template processing.  (default)
    This config entry controls only when in the rendering, the default content block will be processed.
=======
  - CHANGE:  
    - Remove the startup_mact_processing config entry, and replace it with content_processing_mode config entry that supports 3 values
      0 - no content processing.
      1 - do content processing AFTER the template page top
      2 - do content processing BEFORE any template processing.  (default)
      This config entry controls only when in the rendering, the default content block will be processed.
>>>>>>> e98bc442
  - FEATURE: Adds the {disable_template} plugin.  Only really useful when content_processing_mode == 2
  - REMOVED: all options for smarty caching.  HTML caching should now be done with external tools like varnish or cloudfare
  - All module actions (except for showtemplate=false or other similar requests) create a new smarty template object
    and destroy it when the action is complete.   This allowes ProcessTemplateFromDatabase and ProcessTemplate and other related methods to be
    un-deprecated.
  - CHANGE: Convert admin passwords to use PHP's builtin password_hash and password_verify methods.
    - Still backwards compatible with older style for upgrades and resetting lost passwords.
    - Users upgrading from very old versions may have to reset passwords
  - Change smarty template directories for admin requests to include /assets/templates.
  - Allow svg files to be cached and deflated in the sample htaccess.txt file
  - CHANGE: Now call InitializeFrontend() and InitializeAdmin() from within ModuleOperations::_load_module() on success.  instead of the module constructor.
  - Adds new {theme_root} plugin for admin templates
  - Adds new {admin_headtext} block plugin for admin templates
  - CHANGE: Module actions can now return output rather than echoing it.
  - Allow login via a module (CoreAdminLogin) now is core admin module
  - Adds a new hook for password strength
  - cms_mailer class now throws an exception if attempting to send an email without setting preferences first.
  - BREAKING: New methods and minor cleanup to admin themes (may introduce some breakage)
  - BREAKING:  Remove the {cms_jquery} plugin and the cms_get_jquery function in lib/misc.functions.php
<<<<<<< HEAD
    - Templates with {cms_jquery} will need to find alternate solutions
    - See {cms_queue_script} and {cms_render_scripts}
=======
    - Users using {cms_jquery} in frontend templates will need to find alternate solutins
    - See {cms_queue_script} and {cms_render_scripts} 
>>>>>>> e98bc442
  - FEATURE: Adds {cms_queue_script} and {cms_render_scripts} plugins to allow combining javascripts and rendering them in fewer requests.
  - Adds new Core::PreProcessScripts and Core::PostProcessScripts hooks
  - BREAKING: Upgrade the embedded jquery and jquery-ui scripts.
    - some admin side javascript that relies on very old jquery may need changing
  - Add: When using {cms_render_scripts} adds the ability to put inline javascript into <script type="text/cms_javascript">...</script>
    tags that will be deferred loaded.
  - Fix lib/nls files so that UTF-8 locales are searched first.
  - cms_admin_utils::get_icon() and {admin_icon} can now find plugins without specifying an extension.
  - SECURITY: checksum verification can no longer fish for files outside of the root directory.
  - Improvement to contentoperations::SetDefaultContent()

<<<<<<< HEAD
News v2.21.5
=======
News v2.21.5 
>>>>>>> e98bc442
  - Minor cleaning of parameters.

CMSContentManager - 1.2
  - REMOVED: Gets rid of secure options, flag output and bulk functionaltiy
  - modified to use CMS_ROOT_URL
  - Change connection timeout to 1 second.
  - Change processing to be a little more friendly to some environments wrt. content-size header.
  - FEATURE:Adds expand/functionality into reorder content (TODO: needs styling)
  - FEATURE: Adds new 'add child here' icon in the content list.
  - FEATURE: Find functionality in content list can now search on page alias and url.
  - FEATURE: Allow setting the default content page from within the page edit form (for pages where it is possible, and permission allows)

Installation Assistant - v1.3.5
  - Now require at least version 2.0.1 to upgrade
  - Now test the default character set
<<<<<<< HEAD
  - Now require at least PHP 7.0 and recommend 7.2
=======
  - Now require at least PHP 7.0 and recommend 7.1
>>>>>>> e98bc442
  - CURL is now a requirement

ModuleManager v2.2
  - XML import code now lives here.
  - XML export code now lives here.

FileManager v1.6.4
  - modified to use CMS_ROOT_URL
  - Add a different icon for navigating up one level.
  - No longer allow uploading any php (or derivative) file.
  - No longer allow renaming any file to have a .php extension (or a derivative).
  - Now use CMSMS error console when displaying filepicker exceptions (no uncaught exceptions)

FilePicker v1.0.1
  - No longer allow overriding the filepicker type on the URL.
  - No longer allow uploading any .php files.

AdminLog
  - New core module to replace the adminlog.php file

Search  - remember to bump version
  - FEATURE: Now exports a command for cmscli

AdminSearch v1.0.5
 - Rationalize the code a bit (remove un-necessary files).

DesignManager v1.1.6
 - Now properly handle renaming exported stylesheets and templates.

Navigator v1.0.9
 - Adds the title property to each node.

CmsJobManager v0.3
 - Now uses CURL initiate asynchronous requests

Version 2.2.6 - NO NAME SET
----------------------------------
Core - General
  - Fixes to AdminAlerts::load_by_name()

Search
  - Fix notice in PHP 7.1: A non well formed numeric value encountered...


Version 2.2.5 - Wawa
----------------------------------
Core - General
  - Fix minor security issue in the way login information was cached in cookies and the session.
<<<<<<< HEAD
  - Simplify rules around alias editing/generation in fillparams.
=======
  - Simplify rules around alias editing/generation in fillparams. 
>>>>>>> e98bc442
    If the alias field exists then we can adjust its value or recalculate an alias.
    Use basic properties, and ownership and permissions to determine if that field exists on the edit form.
  - Minor fixes to the CmsJobManager.


Version 2.2.4 - Little Paradise
----------------------------------
Core - General
  - Improvements to the Hook class.
  - Minor fix to usertagoperations.
  - Changes to the hierarchy selector to disallow circular references.
  - Fix problems with additional editors causing page aliases to be regenerated.
  - Minor fixes to Admin log browser.
  - Minor fixes to Admin login.
  - Add missing call Core::LoginPre hook.
  - Modify myaccount.php to call Core::EditUserPre hook BEFORE the password is set.
  - Fix documentation to CallUserTag.
  - Fix to default handling for content_image block.
  - Improve the help for the {page_attr} plugin.
  - Fix a potential warning in the {anchor} tag.
  - Fix boolean comparison in LoginOperations.

Installation Assistant v1.3.4
  - Fixes endless recursion issue with setting a tmpdir.
  - Fix issue with requiring a database prefix on upgrade.

FilePicker v1.0.2
  - Now allow specifying a 'useprefix' boolean parameter to the action url which will use the current top directory.
  - Add a prefix on all returned strings.
  - Slight modification to the profile class.
  - Now sends the FileManager::OnFileUploaded hook the same way as FileManager does.
  - Adds an exception handler around the change working directory stuff.

FileManager v1.6.5
  - Change upload action to call FileManager::OnFileUploaded hook before creating the thumbnail to allow a hook to rename the uploaded file.
  - Now enable creation of thumbnails on install.

MicroTiny v2.2.2
  - Minor fix for the filepicker if using a default filepicker profile that specifies a top directory.
  - Re-adds the table plugin (went missing when we upgraded tinymce).

ModuleManager v2.1.3
  - Adds audit line displaying status if cannot connect to ModuleRepository.

DesignManager v1.1.4
  - Fixes problems with the cancel button not marking the form as 'clean' (not dirty).


Version 2.2.3.1 - Happy Adventure
----------------------------------
Core - General
  - Fix an issue when parsing multiple content blocks.


Version 2.2.3 - Happy Adventure
----------------------------------
Core - General
  - Fixed a redirect loop problem on mixed HTTP/HTTPS sites when the secure flag was set on some pages.
  - Fixed a problem with prefilters and postfilters not working if placed in /assets/plugins.
  - Now use our own derivative of Smarty Internal Template so that we can send hooks, etc.
  - Improved error message if there was an error parsing the template (or a duplicate content block).
  - Fixes content blocks, image blocks, module blocks containing whitespace in the name.
  - Minor fix to {cms_filepicker} plugin.
  - Improve the CmsModuleInfo class such that if the module class file is newer it will be loaded.
  - Now generate the moduleinfo.ini file automatically on install or upgrade of a module.
  - Increase the maxlength attribute for password input boxes in myaccount.
  - Adds a StartsWith JavaScript shiv for IE11.
  - Revert the protocol-less URI for root_url (more changes coming for 2.3).
  - Get rid of the smart_url config option.
  - Fix a problem when testing for duplicate aliases of the form string-###  where the suffix integer was greater than 100.
  - More fixes to mact preprocessing if {content} was in the top of the template.
  - Minor fix to ExpandXMLPackage to not throw an exception in brief mode if module is not compatible with the current version of CMSMS.
  - adds new cms_entities_array function in misc to convert an array recursively to values.
  - Fixes transposed arguments in UserOperations::AddMemberGroup().
  - Better detection of duplicate content blocks.
  - Revert template_stack change to Smarty_CMS from 2.2.2
  - Improvements to HookManager.

CmsJobManager v0.1.1
  - Optimization of audit logging.
  - Change connection timeout to 1 second.
  - Change processing to be a little more friendly to some environments wrt. content-size header.
  - Prevent processing from the CLI when root_url is calculated.

MicroTiny v2.2.1
  - Minor fix for filepicker plugin.

News v2.51.3
  - For security, no longer urldecode the detailtemplate parameter in detail view.
    This may have some implications for people that are specifying the detailtemplate parameter (with a template with special characters) from within a WYSIWYG (which is not recommended behavior).
  - Convert title and dropdown options and text fields to entities before display.

ModuleManager v2.1.2
  - Now sort modules in the installed tab a bit better.
  - Now handle module 'not available' a bit better.

FileManager v1.6.4
  - Add a different icon for navigating up one level.
  - No longer allow uploading any php (or derivative) file.
  - No longer allow renaming any file to have a .php extension (or a derivative).
  - Fixes an issue when improper/invalid values for root path and uploads path are manually specified in the config.php

FilePicker v1.0.1
  - No longer allow overriding the filepicker type on the URL.
  - No longer allow uploading any .php files.

CMSContentmanager v1.1.6
  - Now double check that the 'default parent' for new pages actually exists.

Navigator v1.0.8
  - Minor english documentation correction.

Installation Assistant v1.3.3
  - Now look for lib/include.php before include.php in step 8 and step 9 when connecting to CMSMS.
  - Fixes to upgrade routine for 2.1.5 wrt. the 'Manage Stylesheets' permission (ignore an exception)


Version 2.2.2 - Hearts Content
----------------------------------
Core - General
 - Additional security improvement in CMSModule::GetTemplateResource().
 - Now Smarty_CMS is no longer derived from SmartyBC (uses our own wrapper class) which prevents all occurrences of {php} tags from running.
 - Adds an admin directory .htaccess file to explicitly disable browser caching of any resources.
 - Fixes a relative path vulnerability in module_file_tpl resource.
 - Fixes a path building issue in CmsModuleInfo.
 - Fixes to parsing and generating moduleinfo.ini files.
 - Disallow any resource specifications with a * or a /.
     * This also means that no file resource specifications with path information will be permitted.
 - Move mact preprocessing to AFTER the template_top has been processed. So order of processing (for module actions on the frontend is)
     a:  template top
     b:  mact preprocessing (if enabled, which is the default)
     c:  template body
     d:  template head
 - Fix sureGetNodeByAlias to check if the input is numeric. If it is, assume that it is a page id, not an alias.
 - Fix alias generation in the ContentBase class to check if the input page title is numeric... If it is, prepend a character to it to ensure that integer casting will return 0.
 - Fix listtags to show tags using smarty_nocache_ function name prefix.
 - Improvements to the {form_start} plugin.
 - Fix silly, old issue in recursive_delete function.
 - Clean up more parameters from the content tag before passing to module action.
 - Fix local file inclusion vulnerability in listtags.
 - Now call get_userid() in debug_to_log instead of check_login()

AdminSearch v1.0.3
 - Now search the metadata field of content pages.
 - Fixes for single quotes in search results.

DesignManager v1.1.3
 - Set title attribute tags for edit/create template, stylesheet, design.
 - Remove debug statements.

MicroTiny v2.2
 - Upgrade tinymce to v4.6.x.
 - Adds new tabfocus and hr plugins.

News v2.51.2
 - Fixes so that all cancel buttons work properly on new News articles.

Navigator v1.0.7
 - Adds a silly __get() method to the NavigatorNode class squash some notifications in the error logs.

ModuleManager v2.1.1
 - Now handlle remote module installs upgrades, and activates via a 2 request process to allow new module versions to be read into memory.

Installation Assistant v1.3.2
 - Correction to assets warning

Search v1.51.2
 - Now do an html entity decode on all content added to AddWords.


Version 2.2.1 - Hearts Desire
----------------------------------
Core - General
 - Improve the Smarty plugin loading to handle non-cachable plugins in the /assets/plugins and /plugins directories.
 - Fixes to transaction functions in database abstraction library.
 - Fix CMSModule::GetTemplateResource to no longer accept eval or string resources.
 - Fix CMSSmartySecurityPolicy so that debug_to_log is no longer an allowed function.

   Many thanks to Daniel Le Gall from SCRT SA, Switzerland for reporting the vulnerabilities.

Installation Assistant v1.3.1
 - On upgrade to 2.2.1 move all files from /plugins to /assets/plugins (they should only be third party plugins at this point).
 - On upgrade chmod the config.php to 444.

MicroTiny v2.1.1
 - Fix temporary JS call URL.

News v2.51.1
 - Fix frontend pagination.


Version 2.2 - Canada
----------------------------------
Core - General
  - Automatically turn on file locking for cached files to attempt to mitigate race conditions.
    NOTE:  On systems using archaic filesystems such as FAT and FAT32 CMSMS may no longer operate.
  - cms_filecache_driver now caches for 2 hours by default and has an improved cooperative locking test
  - Implement new database abstraction library that is compatible with (functionality wise) but improves upon adodb-lite.
  - Implement protocol-less URL's in the config.
  - Page tabs are now focusable (you can tab through page tabs and use enter to select one).
  - Minor fix to the {form_start} plugin.
  - Minor change to the {admin_icon} plugin (default image class).
  - Cache more items that are queried from the database, to reduce mysql load.
  - Minor change to tree operations functionality to reduce memory usage.
  - Fixed problem with order of content blocks when using {content_module} stuff.
  - Adds get_usage_string and the concept of a type assistant to template types.
  - Minor change to auto-alias determination routine.
  - Detect module_custom enhancements in the CmsModuleInfo stuff.
  - Refactor Admin authentication.
  - More fixes to the cms_url class.
  - Optimize the include.php file.
  - Adds built-in asynchronous task processing system.
  - Adds the ability to reduce redundant mentions in the Admin log (runs asynchronously).
  - Refactor the Admin log page to allow for better filtering and pagination.
  - Admin log now uses cms_date_format and cleans output.
  - Notification functions in the CmsAdminThemeBase function are now just stubs and do nothing. Will be removed at a later date.
  - Removed the GetNotificationOutput() method from the module API.
  - Adds classes for creating Alerts. This is much more advanced than the old Notifications system.
  - Minor accessibility tweaks to the OneEleven theme.
  - Fix numerous minor problems with the OneEleven theme.
  - Refactored the OneEleven Admin theme to use new Alerts classes instead of old Notifications.
  - Refactor the OneEleven Admin theme to display an alert icon in the shortcut bar, instead of in the navigation area.
  - Fixed sidenav in the one OneEleven theme now works properly. If sidenav is larger than viewport then don't use fixed... easy.
  - In OneEleven Now revert to small sidebar navigation (still floating) if screen is too narrow.
  - Removed notification settings from MyAccount and Global Settings.
  - Removed pseudocron granularity preferences.
  - cms_alert() and the new cms_confirm() JavaScript functions now return promises.
  - Revises much code to use cms_alert and cms_confirm() instead of the standard, but browser specific functions.
  - Fixes to the cache clearing methodology.
  - No longer check for duplicate content blocks in templates... NEEDS TESTING
  - New core events: ContentPreRender, LostPassword, LostPasswordReset, StylesheetPostRender.
  - Fix problem with the default parameter to the {content} tag.
  - Fix problem with the use_smartycache thing in system information.
  - Fix notice in useroperations.
  - Fixes problems where all files (including dot files) had to be writable before creating a module XML file.
  - Fixes minor notice in user operations.
  - Fixes for namespaced modules.
  - Fixes an issue in CmsLayoutTemplate when creating a template from a type.
  - Fixes an issue where a 404 handler error page would not be rendered correctly if for some reason the route did not specify a page id to load.
  - More fixes to cms_url class.
  - Numerous minor optimizations.
  - Add to content types the ability to set basic attributes for properties from within the page type definition.
  - Fixes problems with pagelink and link content types not being properly editable by additional editors.
  - Adds more type and content cleaning into the content types FillParams method(s).
  - Pass an explicit cacheid in to createtemplate in index.php.
  - Fix an error message in the autorefresh JavaScript class.
  - Fix problems that could result in uid=1 becoming inactive, and not a member of other groups when edited by another user.
  - Fix query problem in CmsLayoutStylesheetQuery with Mysql 5.7.
  - The {content} tag now supports passing data attributes to the generated textarea, for use by syntax highlighter and WYSIWYG modules. i.e: {content data-foo="bar"}.
  - Refactoring of the Admin login code to be cleaner, more efficient, more secure.
  - No longer allow any modules to auto-upgrade on frontend requests.
  - Fix problem with cms_filecache_driver::clear().
  - Introduces the new Hook mechanism to allow optimizing cms_stylesheet a bit further. All core SendEvent calls are now implemented as hooks.
  - changegroupperms can now localize permission names,  and add an info string for each permission. (the listpermissions hook).
  - Adds add_headtext(), get_headtext(),  add_footertext(), get_footertext() methods to the Admin theme class.
  - minor refactoring of admin/index.php, admin/header.php, admin/footer.php and admin/moduleinterface.php.
  - now use hooks so that loaded modules can now add text to the head area of any Admin page output.
  - Change the help for the basic attributes.
  - Adds new 'switch user' functionality for members of the Admin group.
  - Re-factor the content page selector ... now supports two modes (one for a simple list, and the previous dynamic one that is faster for large sites)
    the simple list mode is used for users with limited edit capabilities on pages.
  - Adds a new Smarty plugin {page_selector} to the Admin lib.
  - New arguments to the CreateHierarchyDropdown function (deprecated) and adjust documentation.
  - Content pages now have the ability to control whether or not the page wants any more children.
  - The TemplateType class now has a help callback to optionally allow retrieving help for templates of a particular type.
  - Permissions are now grouped logically by module/originator in ChangeGroupPermissions.
  - Now use HTTPS for the latest version check.
  - Adds the public_cache_url config entry,  and make sure that the css_url uses that by default.
  - Adds many core hooks.
  - Enhance the {page_image} plugin to optionally output a full HTML img tag if there is a value for the respective property.
  - Improve the {content_image} plugin to output nothing if there is no value for the property, and to output any non-internal arguments as attributes to the HTML img tag.
  - Upgrade to an un-modified version of smarty v3.1.31.
  - Move plugins directory to lib/plugins since we now have the assets/plugins directory for custom plugins.  Upgrading should preserve any custom plugins in the /plugins directory.
  - Add new plugins {thumbnail_url}, {file_url} and {cms_filepicker).
  - Add more intelligence to the tableoption handling for DataDictionary::CreateTableSQL.
  - Minor improvements to the asynchronous behaviour of the locking functionality.
  - #11295 - Cannot change the name of a UDT, always creates new UDT.
  - #11080 - Parameter $adding in GetContentBlockFieldInput always FALSE.
  - #11093 - Bad error message in jquery.cmsms_autorefresh.js.
  - #11133 - is_email() fails on domain check.
  - #11235 - munge_string_to_url leaves trailing dashes at the end of munged URL.
  - #11287 - Password reset form's password fields have different lengths.
  - Fix issue with module actions if 'content_en' block name was given on the default content block.
  - Better security when saving content pages.  Most primary fields are cast to their appropriate data type (int, bool, etc).  MenuText, and TitleAttribute can no longer contain html tags like <strong>foo</strong>.
  - Fixes issue with entities in redirecting links
  - The href/page argument to {cms_selflink} is now decoded before resolving to a page id.

Navigator v1.0.5
  - Minor optimizations.
  - Now use pageid in calculations of cacheid.
  - Now output template help to Navigator.

Installation Assistant v1.3
  - Only create dummy index.html files in subdirectories we created.
  - Clear cache after step 9.
  - Upgrade routine now asks for, and tests database credentials.
  - Upgrade routine now rewrites the config.php file (but keeps a backup).
  - Set a few more preferences to reasonable defaults on install. Specifically related to site cleanup and performance.
  - On installation, now insure that tmp/cache and tmp/templates_c directories are empty.
  - Now displays if files are going to be skipped.
  - Adds clear option for development purposes.
  - No longer ask to save database password.
  - On install now create the assets directory structure.
  - On upgrade (for 2.2) now create the assets directory structure and move tmp/configs, tmp/templates, module_custom, admin/custom, etc. within it.
  - When using the expanded installer allow changing the destination directory on step 1.
  - Check for existing files in the installation directory for new installations.
  - Added more notes to aide in diagnosing white screens
  - Modify package .zip files so that extracted files will usually have 644 permission (depends on the unzip routine used).

CmsJobManager
  - New core module to handle queued asynchronous tasks.

Content Manager
  - Minor tweak to bulk delete pages.
  - Minor fix to the active tab when changing a template or design.
  - Now listen to the 'default parent page' user preference.
  - Fix minor XSS problem in the Admin if some loser puts JavaScript into the title field or alias field or menu text field.
  - Now allow filtering pages by owner, editor, template, or design.  Only for Administrators with Modify any page, or Manage all content permissions.
  - Fix problems with auto-refresh being too fast for some operations.
  - Now auto scroll to the first matched page in a find.
  - Additional editors of a page cannot change the content type. Only owners, or users with the Manage all Content permissions.
  - Fix a problem with the call to GetTabElements.

DesignManager
  - Move the designs tab of the main interface into third position.
  - Implement sorting in edit design.
  - Remove option menus (for now) from templates, stylesheets, and designs tab.
  - Modify the template list functionality in edit-design to allow using keyboard control. Space or + to select an item on the left, and right arrow to move.
  - Modify the edit-design functionality to allow clicking on an attached template or stylesheet to edit it.
  - Generic templates now display a usage string.
  - When creating a new template, associate the new template with the default design.
  - Add reset buttons to the filter forms.
  - No longer check for default content block in a template.
  - Adds the ability to export a template to a file within the assets directory, and to import from the assets directory.
  - If a file exists in the assets/templates directory corresponding to a template name, do not allow in-browser editing.
  - Add bulk actions to allow importing and exporting multiple templates.
  - In the template list, if a file exists for a template... display it in the filename column.
  - Adds the ability to export a stylesheet to a file within the assets directory, and to import from the assets directory.
  - If a file exists in the assets/css directory corresponding to a stylesheet name, do not allow in-browser editing.
  - Add bulk actions to allow importing and exporting multiple stylesheets.
  - In the stylesheet list, if a file exists for a stylesheet display it in the filename column.

News v2.51
  - Minor fix to add category.
  - Removes GetNotificationOutput method.
  - Add a task that runs at least every 15 minutes to detect draft articles... create an alert for this.
  - Add an option to never create alerts about draft News articles.
  - Minor optimizations.
  - Adds postdate as parameters in events.
  - now output template help to Navigator.
  - Adds new 'linked file' type field that allows selecting a file using the filepicker.
  - Changes the default summary and detail templates to support the linked_file field type, and uses {thumbnail_url} and {file_url}.

FileManager v1.6.3
  - Move settings to it's own menu item under Site Admin.
  - Fix minor problem with moving a directory.
  - Minor fix to move file functionality.
  - Adds OnFileDeleted event.
  - Adds 'view raw file' icon in each viewable row.
  - Minor formatting changes in file list.
  - Now display clickable path entries for easier navigation.

Search
  - Convert to store all data using the InnoDB engine.
  - Use transactions for the addwords and deletewords stuff for performance.
  - Fix problem with query and record expiry.

AdminSearch v1.0.3
  - Fixes problem with use of 'Use Admin Search' permission.
  - Now searches for matching strings within templates and stylesheets that are stored as files.
  - Now listens to the HasSearchableContent metod when searching content pages.

ModuleManager
  - Now detect if module_custom directories exist and are populated and warn about this before upgrading a module.
  - Minor string changes.
  - Improvements to error handling in the new versions tab.
  - Write a confirmation form for uninstalling a module that displays the UninstallPreMessage or uses a default.
  - Now don't allow disabling / uninstalling myself.
  - Don't hide the upgrades tab when there are no upgrades, but show the number of upgrades in the tab title instead.
  - Now use HTTPS for requests to ModuleRepository.
  - Trigger a hook before exporting a module to XML.

MicroTiny v2.1
  - New version of the tinymce wysiwyg editor.
  - Adds a mailto plugin.
  - Now use the FilePicker module for a filepicker, required rewriting the cmsms_filepicker tinymce plugin.
  - Enable the title attribute on the image plugin.
  - Now uses PUBLIC_CACHE_LOCATION for cache files instead of hardcoding tmp/cache


Version 2.1.6 - Spanish Wells
----------------------------------
Core - General
  - Now attempt to detect if a template name passed into CmsModule::GetTemplateResource() is already a resource string.
  - endswith is now an accepted function in Smarty templates (fixes typo in security policy).
  - Fixes for CmsNlsOperations when using a language detector.
  - Fixes warnings in useroperations.
  - Fixes problem with cms_selflink dir='up' since 2013.
  - Modifies the OneEleven theme to set the meta referrer attribute for security purposes.
  - Modifies the functionality of the CSRF tokens to be more secure (only set the cookie in one location, only set the session variable from the cookie).
  - Increase Admin users list limit.
  - Reduce time limit for daily version check to 3 seconds.
  - cleanValues in Admin log and List Content.
  - Minor fix to the relative_time plugin.
  - Admin menu item URLs can now be built from the remaining members of the object, if not specified.
  - {content_image} and {content_module} now preserve order properly and support the priority attribute.

  - #11198 - Fixes problem with cms_selflink with aliases that starts with a numeric sign.

Content Manager v1.1.4
  - Fix bulk set-non-cachable functionality.
  - Fix a bug wrt content blocks and the adding flag.

Installation Assistant v1.0.4
  - Adds recommended check for ZipArchive.
  - Improves method of determining a temp directory.

ModuleManager v2.0.5
  - Improves functionality if ModuleRepository is not available.

News v2.50.6
  - Minor fix to editing news articles from the Admin interface.


Version 2.1.5 - High Rock
----------------------------------
Core - General
  - Fix fatal error if an extcss stylesheet was placed in the Admin theme.
  - Another minor fix to clearing cached files.
  - Fixes problems where all files (including dot files) had to be writable before creating a module XML file.
  - Fixes minor notice in user operations.
  - Fixes for namespaced modules.
  - Fixes an issue in CmsLayoutTemplate when creating a template from a type.
  - Fixes an issue where a 404 handler error page would not be rendered correctly if for some reason the route did not specify a page id to load.
  - More fixes to cms_url class.
  - Improve the way page aliases are munged when they are supplied.
  - Improve the error generated when a page alias cannot be generated.
  - Minor fixes to the form_start plugin.
  - Minor fixes to generation of moduleinfo.ini.
  - Fix an error message in the autorefresh JavaScript class.
  - Fix problems that could result in uid=1 becoming inactive, and not a member of other groups when edited by another user.
  - Fix query problem in CmsLayoutStylesheetQuery with Mysql 5.7.

  - #11080 - Parameter $adding in GetContentBlockFieldInput always FALSE.
  - #11093 - Bad error message in jquery.cmsms_autorefresh.js.

Content Manager
  - Improve error handling in Edit Content.
  - Fix a problem with the call to GetTabElements.

Design Manager
  - Fix problem with resetting a template back to factory defaults, or creating a new template from factory defaults.

Module Manager
  - Improve the way modules with dependencies are installed and upgraded. (Got rid of the queue stuff).

AdminSearch
  - Use 'Manage Stylesheets' permission, not 'Modify Stylesheets' when searching stylesheets.

Phar Installer
  - Adds missing 'Manage Stylesheets' permission that would not be created on upgrade from 1.12.



Version 2.1.4 - Freetown
----------------------------------
Core - General
  - Fix to the clear_cached_file() method which should fix problems with module installation.
  - Minor tweak to distributed sample htaccess.txt file.

Phar Installer
  - Fixes issues with respect to hanging on step 7 when suhosin PHP addon was installed.
  - Minor PHP7 Fixes.

Module Manager
  - Fixes problems where all files (including dot files) had to be writable before creating a module XML file.


Version 2.1.3 - Black Point
----------------------------------
Core - General
  - Security fix to prevent HTTP_HOST attacks. Many thanks to I-TRACING (www.i-tracing.com) for reporting it!!
  - Remove stub .htaccess files from subdirectories.
  - Update the included sample htaccess.txt file for security.
  - Fix for endless loop when calculating a page alias in utf-8 environments.
  - Fix for endless loop when calculating a page alias and a page name/title ended with -
  - Fixes a notice on the login page.
  - Optimize LoadContentFromId() to be typesafe, and use default page, if the id passed in is invalid.
  - Fix error condition if there were no default default design, or default page template.
  - Fix problem with system verification.

  - #10825 - Admin-account settings don't remember startpage if you set one
  - #10874 - When creating a page and the title has specific characters, CMSMS stops responding
  - #10910 - content and content_module order incorrect Admin page
  - #10911 - 'Use Admin Search' permission not being used in 2.1.2
  - #10921 - Content Field to Display in Name Column not used

AdminSearch v1.0.1
  - Minor fix to permissions checks.

Navigator v1.0.3
  - Improved exception handling on install

News v2.50.5
  - Fix error condition if no results were returned.

Installation Assistant v1.0.3.1
  - Tweaks to README files.
  - Improved error handling in some circumstances.
  - Fix some PHP7 issues.

FileManager
  - #10871 - Filemanager moving folder


Version 2.1.2 - Andros Town
----------------------------------
Core - General
- Minor fix to missing language string stuff
- Fixes to home page preferences
- API documentation fixes (minor)
- Fixes for ajax_content (the Ajax routine behind the parent selector in edit content) to handle ordering inconsistencies
- Remove die statement in is_email
- Minor fix to the relative_time modifier
- Upgrade CMSMailer to 6.2.14
- Now do a check for E_ALL in the system info

News v2.50.4
- Now all field definitions can be deleted
- Minor fix to default action if no results were returned...

ModuleManager v2.0.2
- Revamp module dependency calculations when installing a module
- Minor fix for some notices in install and upgrade modules
- Minor typo fixes
- Minor fixes for PHP7

MenuManager  v1.50.2
- make sure that uninstall cleans up properly

MicroTiny v2.0.3
- minor template fix
- fixes for stylesheet overrides


Version 2.1.1 - Nicholls Town
----------------------------------
Core - General
- Fix the template compiler so that content blocks can be placed within sub templates and detected with the {include} tag
- Fix minor problem with checksum verification
- Fix to the cms_cache_handler class
- Minor fix to SetAllPageHierarchies()
- Correct location where session was started in frontend displays
- Fix the default option for {content_image}
- Modify the locker to use a beacon if supported, when unlocking
- Fix missing permissions when a 1.12 site was upgraded (installation assistant)

CMSContentmanager v1.1
- Minor template changes in edit content wrt. locking
- Adds ability to clear content locks (Admins can clear all locks, regular users can only clear their locks)
- Enhancements to the action to bulk set designs to show only page templates by default, but to optionally show more

DesignManager v1.1.1
- Minor template changes in edit content wrt. locking
- Adds ability to clear template and CSS locks (Admins can clear all locks, regular users can only clear their locks)


Version 2.1 - Bahamas
----------------------------------
Core - General
- Minor performance tweaks to sample htaccess.txt
- Minor fix to the ProcessTemplateFromDatabase module API method.
- Improvements and re-factor the way headers are sent wrt caching
- Add a new method to the ModuleOperations class to allow a module to be within a namespace.
- Enhances the Group class.
- Enhancements and fixes to the cms_url class.
- Modified the $mod->smarty reference to be smarter... it is now deprecated.
- Fixes issue with https requests (#10697)
- Modifies The CmsLayoutTemplate class and CmsLayoutTemplateQuery to allow filtering on listable or non listable
  or setting a template as listable (default) or non listable
- Fixes a problem with styling of the login form if tasks must be run AND a module needs upgrading.
- Fixes to the cloning of templates in CmsLayoutTemplate
- Fixes problem with SetAllHierarchyPositions that cleared the entire cache instead of only the necessary part of it.
- Adds the unloadCancel handler to the lockManager jQuery plugin.
- Moves version.php and include.php inside the lib directory so that they are easier to protect from unwanted direct access.
- Fixes to page alias tests when manually entering a page alias.
- Missing language strings are no longer output to Admin log, but to the debug log.
- Requests for modules that are not installed/enabled, or for invalid actions will now result in 404 errors.
- Fixed problem where restricted content editors could implicitly change the page alias.
- Improvements to the system information page, particularly the bbcode output.
- cms_init_editor, form_start, and cms_action_url plugins are no longer cachable.
- Adds the 'adminonly' option to the {content}, {content_image}, and {content_module} tags to allow only members of the 'Admin' group to manipulate the values of that block.
- Add a trivial check to the sitedown message to make sure that it is not empty.
- Minor fixes for PHP 7

MicroTiny v2.0.2
- Now add page hierarchy to autocomplete text when using the linker.
- Now use $smarty->CreateTemplate for clarity when compling the config template
- Now explicitly assign urls so that they do not get caced by smarty.
- Slightly tweak the default HTML content in the example tab.
- Updated tinymce to the latest 4.2.7 version, included the 'paste' plugin, and turned on 'paste_as_text'.
- Added the ability to enable the table plugin, now distribute the table plugin

CMSContentManager v1.0.2
- Fix problem with pagedefault metadata.
- Fixes for handling no listable templates for a design
- More work with locking.  With only one exception all locking and unlocking is initiated via javascript.
- Minor fix to copycontent

DesignManager v1.1
- Adds ability to toggle the listability of a template.
- Fixes problems with lost changes if there is a syntax error in the template.
- More work with locking.  With only one exception all locking and unlocking is initiated via JavaScript.

News v2.50.3
- Fixes minor issue with pagination in News Admin console.
- Fix errors in the default form template.
- Fixed URL to long issues on redirection after adding/editing article.

Search v1.50.2
- Minor PHP7 fixes.

ModuleManager 2.0.1
- Minor fix to which modules could be uninstalled and deactivated.


Version 2.0.1.1 - Adelaide
----------------------------------
Fix to the $this->smarty magic method in the module class to resolve to the action template or the global Smarty.


Version 2.0.1 - Adelaide
----------------------------------
Core - General
- Improved optimization in ContentOperations::SetAllHierarchyPositions.
- Fixed return type of ContentOperations::GetPageIdFromAlias().
- Help for the {cms_html_options} plugin.
- Change the default page template to use {Navigator}.
- Explicitly force $smarty->fetch() to create a new template, and therefore a new scope. Keep track of scopes in a stack.
- Change prototype to CMSModule::DoActionBase to pass in the current template object.
- SITENAME is now assigned as a Smarty global.
  (fixes some variable scope issues)
- Fix problem with changing content types.
- Fix problem with CmsLayoutTemplateQuery wrt the editable option, that generated an SQL error.
  (resolves problems where people have additional editor access to templates, but no other design manager permissions).
- Fix minor JavaScript errors in plugin (error checking).
- Fix problems where If assign was passed to a {content} tag, do not pass it to the module on a mact request.
- Implements the completely forgotten 403 exception stuff and the IsPermitted content method.
- Improve the cmsms_dirtyform jQuery plugin to support the unload handler and an onUnload callback.
- Fixed the jQuery page selector plugin when the current value points to an invalid page,  and fixes for asynchronous Ajax.
- Adds a globally available cms_busy() JavaScript function for the Admin.
- Fix problem with html entitites in email addresses in user settings.
- Fix problem with {content cssname=string} and quotes.
- Changed cmsms plugins to use $smarty->getTemplateVars() instead of $smarty->get_template_vars() because of scope issues.
- Minor fix to {form_start} when not used in a module.
- Improved error handling for cms_stylesheet.  Now will generate a message in the Admin log, and an html comment on error.
- Module actions can now 'return' their results
<<<<<<< HEAD
=======
- 
>>>>>>> e98bc442

CMSContentManager v1.0.1
- Fixes for changing content types.
- Adds a title for some contextual help if a template is not available for a content item.
- Clear any locks if an exception occurred while submitting a content item.
- Improvements to error handling with apply and preview.
- Content list now refreshes every 30 seconds to display up-to-date lock information.

DesignManager v1.0.1
- Clear the type_default flag when copying a template.
- Clear any locks if an exception occurred while submitting a template.
- Clear any locks if an exception occurred while submitting a stylesheet.
- Template and stylesheet lists now refresh every 30 seconds to display up-to-date lock information.
- Fixes for design exporting templates with protocol-less URLs in them.

MenuManager v1.50.1
- Changes to createSmartyTemplate calls (now use $smarty->get_template_parent()).

Navigator v1.0.1
- Changes to createSmartyTemplate calls (now use $smarty->get_template_parent()).
- Minor change to the help ($node->children_exist)

Search v1.50.1
- Changes to createSmartyTemplate calls (now use $smarty->get_template_parent()).

News v2.50.1
- Changes to createSmartyTemplate calls (now use $smarty->get_template_parent()).
- Fix problem with custom fields not being assigned in fesubmit.
- Fix minor problem with html entities in the detail template parameter.

FileManager v1.5.1
- Fix minor problem with Smarty scope in the drop zone.


Version 2.0 - Australia
----------------------------------
+++ Initial Release +++<|MERGE_RESOLUTION|>--- conflicted
+++ resolved
@@ -1,11 +1,7 @@
 Version 2.3 - NO NAME SET
 ----------------------------------
 Core - General
-<<<<<<< HEAD
   - REMOVED: MenuManager is no longer distributed with CMSMS core, and is no longer considered a system module.
-=======
-  - REMOVED: MenuManager is no longer distributed with CMSMS Core.  and it is no longer considered a system module.
->>>>>>> e98bc442
   - Remove secure option from content pages
   - $config['ssl_url'] is deprecated, and now just an alias for root url
   - $config['ssl_uploads_url'] is now just an alias for uploads_url and is deprecated
@@ -14,25 +10,15 @@
   - $config->smart_root_url() is no longer used, and outputs deprecated messages to log.
   - $config->smart_uploads_url() is no longer used, and outputs deprecated messages to log.
   - $config->smart_image_uploads_url() is no longer used, and outputs deprecated messages to log.
-<<<<<<< HEAD
   - Added new defines in cms_config class CMS_UPLOADS_URL, CMS_SCRIPTS_URL, CMS_ADMIN_PATH, CMS_SCRIPTS_PATH.
   - REMOVED: previous GUI functionality for managing UDT's (which have been replaced by simple_plugins)
-=======
-  - Added new define in cms_config class CMS_UPLOADS_URL
-  - Added new CMS_ADMIN_PATH define from the config class.
-  - REMOVED: GUI functionality for managing UDT's (udt's will be replaced by simple_plugins)
->>>>>>> e98bc442
   - UserTagOperations class is now merely a compatibility stub
   - Replace OneEleven admin theme with the Marigold fork that uses fontawesome.
   - FEATURE: Sitedown mode now throws a 503 exception and outputs a 503 error code
   - FEATURE: The 503 error handler (maintenance mode) is now an Error Page.
   - Removed many previously deprecated and seldom used methods from the module API
   - Removed many deprecated and seldom used methods from the core API
-<<<<<<< HEAD
   - CHANGE: A new simple_plugin API. Simple plugins (files) are stored in /assets/plugins and must contain the <?php tag.
-=======
-  - CHANGE: Impement new simple_plugin API. Simple plugins are stored in /assets/plugins and must contain the <?php tag. 
->>>>>>> e98bc442
     (we will try to auto add it on upgrade)
   - CHANGE: Adds the new pr_root_url config entry.  to return the protocol relative root URI. root_url will always include the protocol.
   - CHANGE: Remove long deprecated passthru parameters to effect $_REQUEST because of potential security vulnerabilities.
@@ -42,14 +28,9 @@
   - Improve the CmsModuleInfo class such that if the module class file is newer it will be loaded.
   - Now generate the moduleinfo.ini file automatically on install or upgrade of a module.
   - Increase the maxlength attribute for password input boxes in myaccount.
-<<<<<<< HEAD
   - CHANGE: Location of system modules is /lib/modules
   - CHANGE: Default location of non-system modules is /assets/modules,
              /modules is now deprecated
-=======
-  - CHANGE: Move system modules to /lib/modules
-  - CHANGE: Now look for third party modules in /assets/modules
->>>>>>> e98bc442
   - Remove un-necessary moduleinterface.php from the root directory.
   - FEATURE: Adds a new hook method to the HookManager class to allow returning the first nonempty value.
   - Changes to changegroupperm localization technique.
@@ -83,21 +64,12 @@
   - Refactor the cms_module_plugin function for performance).
   - Refactor the route-lookup functionality for performance.
   - FEATURE: The database connection class now accepts a single scalar for an argument when only one parameter is required in functions like GetOne()
-<<<<<<< HEAD
   - CHANGE:
   - Remove the startup_mact_processing config entry, and replace it with content_processing_mode config entry that supports 3 values
     0 - no content processing.
     1 - do content processing AFTER the template page top
     2 - do content processing BEFORE any template processing.  (default)
     This config entry controls only when in the rendering, the default content block will be processed.
-=======
-  - CHANGE:  
-    - Remove the startup_mact_processing config entry, and replace it with content_processing_mode config entry that supports 3 values
-      0 - no content processing.
-      1 - do content processing AFTER the template page top
-      2 - do content processing BEFORE any template processing.  (default)
-      This config entry controls only when in the rendering, the default content block will be processed.
->>>>>>> e98bc442
   - FEATURE: Adds the {disable_template} plugin.  Only really useful when content_processing_mode == 2
   - REMOVED: all options for smarty caching.  HTML caching should now be done with external tools like varnish or cloudfare
   - All module actions (except for showtemplate=false or other similar requests) create a new smarty template object
@@ -117,13 +89,8 @@
   - cms_mailer class now throws an exception if attempting to send an email without setting preferences first.
   - BREAKING: New methods and minor cleanup to admin themes (may introduce some breakage)
   - BREAKING:  Remove the {cms_jquery} plugin and the cms_get_jquery function in lib/misc.functions.php
-<<<<<<< HEAD
     - Templates with {cms_jquery} will need to find alternate solutions
     - See {cms_queue_script} and {cms_render_scripts}
-=======
-    - Users using {cms_jquery} in frontend templates will need to find alternate solutins
-    - See {cms_queue_script} and {cms_render_scripts} 
->>>>>>> e98bc442
   - FEATURE: Adds {cms_queue_script} and {cms_render_scripts} plugins to allow combining javascripts and rendering them in fewer requests.
   - Adds new Core::PreProcessScripts and Core::PostProcessScripts hooks
   - BREAKING: Upgrade the embedded jquery and jquery-ui scripts.
@@ -135,11 +102,7 @@
   - SECURITY: checksum verification can no longer fish for files outside of the root directory.
   - Improvement to contentoperations::SetDefaultContent()
 
-<<<<<<< HEAD
 News v2.21.5
-=======
-News v2.21.5 
->>>>>>> e98bc442
   - Minor cleaning of parameters.
 
 CMSContentManager - 1.2
@@ -155,11 +118,7 @@
 Installation Assistant - v1.3.5
   - Now require at least version 2.0.1 to upgrade
   - Now test the default character set
-<<<<<<< HEAD
   - Now require at least PHP 7.0 and recommend 7.2
-=======
-  - Now require at least PHP 7.0 and recommend 7.1
->>>>>>> e98bc442
   - CURL is now a requirement
 
 ModuleManager v2.2
@@ -208,11 +167,7 @@
 ----------------------------------
 Core - General
   - Fix minor security issue in the way login information was cached in cookies and the session.
-<<<<<<< HEAD
   - Simplify rules around alias editing/generation in fillparams.
-=======
-  - Simplify rules around alias editing/generation in fillparams. 
->>>>>>> e98bc442
     If the alias field exists then we can adjust its value or recalculate an alias.
     Use basic properties, and ownership and permissions to determine if that field exists on the edit form.
   - Minor fixes to the CmsJobManager.
@@ -870,10 +825,6 @@
 - Minor fix to {form_start} when not used in a module.
 - Improved error handling for cms_stylesheet.  Now will generate a message in the Admin log, and an html comment on error.
 - Module actions can now 'return' their results
-<<<<<<< HEAD
-=======
-- 
->>>>>>> e98bc442
 
 CMSContentManager v1.0.1
 - Fixes for changing content types.
