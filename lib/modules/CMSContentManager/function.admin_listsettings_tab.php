--- conflicted
+++ resolved
@@ -1,62 +1,39 @@
 <?php
-#BEGIN_LICENSE
-#-------------------------------------------------------------------------
-# Module: Content (c) 2013 by Robert Campbell
-#         (calguy1000@cmsmadesimple.org)
-#  A module for managing content in CMSMS.
-#
-#-------------------------------------------------------------------------
-# CMS - CMS Made Simple is (c) 2004 by Ted Kulp (wishy@cmsmadesimple.org)
+# CMSContentManager module tab creator
+# Copyright (C) 2013-2018 Robert Campbell <calguy1000@cmsmadesimple.org>
 # This file is a component of CMS Made Simple <http://www.cmsmadesimple.org>
-#
-#-------------------------------------------------------------------------
 #
 # This program is free software; you can redistribute it and/or modify
 # it under the terms of the GNU General Public License as published by
 # the Free Software Foundation; either version 2 of the License, or
 # (at your option) any later version.
 #
-<<<<<<< HEAD
-=======
-# However, as a special exception to the GPL, this software is distributed
-# as an addon module to CMS Made Simple.  You may not use this software
-# in any Non GPL version of CMS Made simple, or in any version of CMS
-# Made simple that does not indicate clearly and obviously in its admin
-# section that the site was built with CMS Made simple.
-#
->>>>>>> e98bc442
 # This program is distributed in the hope that it will be useful,
 # but WITHOUT ANY WARRANTY; without even the implied warranty of
 # MERCHANTABILITY or FITNESS FOR A PARTICULAR PURPOSE.  See the
 # GNU General Public License for more details.
 # You should have received a copy of the GNU General Public License
 # along with this program. If not, see <https://www.gnu.org/licenses/>.
-#
-#-------------------------------------------------------------------------
-#END_LICENSE
+
 if( !isset($gCms) ) exit;
 if( !$this->CheckPermission('Modify Site Preferences') ) return;
 
-$opts = array('title'=>$this->Lang('prompt_page_title'),
-	      'menutext'=>$this->Lang('prompt_page_menutext'));
+$opts = [
+ 'title'=>$this->Lang('prompt_page_title'),
+ 'menutext'=>$this->Lang('prompt_page_menutext')
+];
 $smarty->assign('namecolumnopts',$opts);
 $smarty->assign('list_namecolumn',$this->GetPreference('list_namecolumn','title'));
 
 $allcols = 'expand,icon1,hier,page,alias,url,template,friendlyname,owner,active,default,move,view,copy,addchild,edit,delete,multiselect';
 $dflts = 'expand,icon1,hier,page,alias,template,friendlyname,active,default,view,copy,addchild,edit,delete,multiselect';
 $tmp = explode(',',$allcols);
-$opts = array();
+$opts = [];
 foreach( $tmp as $one ) {
-    $opts[$one] = $this->Lang('colhdr_'.$one);
+  $opts[$one] = $this->Lang('colhdr_'.$one);
 }
 $smarty->assign('visible_column_opts',$opts);
 $tmp = explode(',',$this->GetPreference('list_visiblecolumns',$dflts));
 $smarty->assign('list_visiblecolumns',$tmp);
 
-echo $this->ProcessTemplate('admin_listsettings_tab.tpl');
-
-
-#
-# EOF
-#
-?>+echo $this->ProcessTemplate('admin_listsettings_tab.tpl');